package proxyfsd

import (
	"fmt"
	"os"
	"os/signal"
	"strings"
	"sync"

	"golang.org/x/sys/unix"

	"github.com/pkg/profile"

	"github.com/swiftstack/ProxyFS/conf"
	"github.com/swiftstack/ProxyFS/logger"
	"github.com/swiftstack/ProxyFS/transitions"
	"github.com/swiftstack/ProxyFS/version"

	// Force importing of the following "top-most" packages
	_ "github.com/swiftstack/ProxyFS/fuse"
	_ "github.com/swiftstack/ProxyFS/httpserver"
	_ "github.com/swiftstack/ProxyFS/jrpcfs"
	_ "github.com/swiftstack/ProxyFS/statslogger"
)

// Daemon is launched as a GoRoutine that launches ProxyFS. During startup, the parent should read errChan
// to await Daemon getting to the point where it is ready to handle the specified signal set. Any errors
// encountered before or after this point will be sent to errChan (and be non-nil of course).
func Daemon(confFile string, confStrings []string, errChan chan error, wg *sync.WaitGroup, execArgs []string, signals ...os.Signal) {
	var (
		confMap        conf.ConfMap
		err            error
		signalReceived os.Signal
	)

	// Compute confMap

	confMap, err = conf.MakeConfMapFromFile(confFile)
	if nil != err {
		errChan <- err

		return
	}

	err = confMap.UpdateFromStrings(confStrings)
	if nil != err {
		errChan <- err

		return
	}

	// Start profiling using pkg/profile, if requested. Profiling stops when proxyfsd exits.
	//
	// With the settings used below, output goes to a generated directory in /tmp.
	//  (example: /tmp/profile083387279/cpu.pprof)
	//
	// go tool pprof can then be used to analyze the file.
	//
	profileType, confErr := confMap.FetchOptionValueString("ProxyfsDebug", "ProfileType")
	if confErr == nil {
		switch profileType {
		case "Block":
			defer profile.Start(profile.BlockProfile).Stop()
		case "CPU":
			defer profile.Start(profile.CPUProfile).Stop()
		case "Memory":
			defer profile.Start(profile.MemProfile).Stop()
		case "Mutex":
			defer profile.Start(profile.MutexProfile).Stop()
		}
	}
	// If not specified in conf map or type doesn't match one of the above, don't do profiling.

	// Start up dæmon packages

	err = transitions.Up(confMap)
	if nil != err {
		errChan <- err
		return
	}
	wg.Add(1)
	logger.Infof("proxyfsd is starting up (version %s) (PID %d); invoked as '%s'",
		version.ProxyFSVersion, os.Getpid(), strings.Join(execArgs, "' '"))
	defer func() {
		logger.Infof("proxyfsd logger is shutting down (PID %d)", os.Getpid())
		err = transitions.Down(confMap)
		if nil != err {
			logger.Errorf("logger.Down() failed: %v", err) // Oddly, if logger.Down() fails, will this work?
		}
		wg.Done()
	}()

	// Arm signal handler used to indicate termination and wait on it
	//
	// Note: signalled chan must be buffered to avoid race with window between
	// arming handler and blocking on the chan read

	signalChan := make(chan os.Signal, 8)

	// if signals is empty it means "catch all signals" its possible to catch
	signal.Notify(signalChan, signals...)

	// indicate signal handlers have been armed successfully
	errChan <- nil

	// Await a signal - reloading confFile each SIGHUP - exiting otherwise
	for {
		signalReceived = <-signalChan
		logger.Infof("Received signal: '%v'", signalReceived)

		// these signals are normally ignored, but if "signals..." above is empty
		// they are delivered via the channel.  we should simply ignore them.
		if signalReceived == unix.SIGCHLD || signalReceived == unix.SIGURG ||
			signalReceived == unix.SIGWINCH || signalReceived == unix.SIGCONT {
			logger.Infof("Ignored signal: '%v'", signalReceived)
			continue
		}

		// we can get SIGPIPE whenever an HTTP or other client closes a
		// socket on us, so ignore it
		if signalReceived == unix.SIGPIPE {
			logger.Infof("Ignored signal: '%v'", signalReceived)
			continue
		}

		// SIGHUP means reconfig but any other signal means time to exit
		if unix.SIGHUP != signalReceived {
			logger.Infof("signal catcher is shutting down proxyfsd (PID %d)", os.Getpid())

			if signalReceived != unix.SIGTERM && signalReceived != unix.SIGINT {
				logger.Errorf("proxyfsd received unexpected signal: %v", signalReceived)
				err = fmt.Errorf("proxyfsd received unexpected signal: %v", signalReceived)
			}

			err = transitions.Down(confMap)

			errChan <- err
			return
		}

		// caught SIGHUP -- recompute confMap and re-apply

<<<<<<< HEAD
		confMap, err = conf.MakeConfMapFromFile(confFile)
		if nil != err {
			err = fmt.Errorf("failed to load updated config: %v", err)
			errChan <- err
			return
		}
=======
			err = httpserver.PauseAndContract(confMap)
			if nil != err {
				err = fmt.Errorf("httpserver.PauseAndContract(): %v", err)
				break
			}

			err = jrpcfs.PauseAndContract(confMap)
			if nil != err {
				err = fmt.Errorf("jrpcfs.PauseAndContract(): %v", err)
				break
			}

			err = fuse.PauseAndContract(confMap)
			if nil != err {
				err = fmt.Errorf("fuse.PauseAndContract(): %v", err)
				break
			}

			err = fs.PauseAndContract(confMap)
			if nil != err {
				err = fmt.Errorf("fs.PauseAndContract(): %v", err)
				break
			}

			err = inode.PauseAndContract(confMap)
			if nil != err {
				err = fmt.Errorf("inode.PauseAndContract(): %v", err)
				break
			}

			err = headhunter.PauseAndContract(confMap)
			if nil != err {
				err = fmt.Errorf("headhunter.PauseAndContract(): %v", err)
				break
			}

			err = statslogger.PauseAndContract(confMap)
			if nil != err {
				err = fmt.Errorf("statslogger.PauseAndContract(): %v", err)
				break
			}

			err = swiftclient.PauseAndContract(confMap)
			if nil != err {
				err = fmt.Errorf("swiftclient.PauseAndContract(): %v", err)
				break
			}

			err = dlm.PauseAndContract(confMap)
			if nil != err {
				err = fmt.Errorf("dlm.PauseAndContract(): %v", err)
				break
			}

			err = stats.PauseAndContract(confMap)
			if nil != err {
				err = fmt.Errorf("stats.PauseAndContract(): %v", err)
				break
			}

			evtlog.Record(evtlog.FormatPauseAndContractSequenceEnd)

			err = evtlog.PauseAndContract(confMap)
			if nil != err {
				err = fmt.Errorf("evtlog.PauseAndContract(): %v", err)
				break
			}

			err = halter.PauseAndContract(confMap)
			if nil != err {
				err = fmt.Errorf("halter.PauseAndContract(): %v", err)
				break
			}

			err = logger.PauseAndContract(confMap)
			if nil != err {
				err = fmt.Errorf("logger.PauseAndContract(): %v", err)
				break
			}

			// tell each daemon to apply "expanding" confMap changes and result

			logger.Infof("Reconfig continuing; resuming daemons")

			err = logger.ExpandAndResume(confMap)
			if nil != err {
				err = fmt.Errorf("logger.ExpandAndResume(): %v", err)
				break
			}

			err = halter.ExpandAndResume(confMap)
			if nil != err {
				err = fmt.Errorf("halter.ExpandAndResume(): %v", err)
				break
			}

			err = evtlog.ExpandAndResume(confMap)
			if nil != err {
				err = fmt.Errorf("evtlog.ExpandAndResume(): %v", err)
				break
			}

			evtlog.Record(evtlog.FormatExpandAndResumeSequenceStart)

			err = stats.ExpandAndResume(confMap)
			if nil != err {
				err = fmt.Errorf("stats.ExpandAndResume(): %v", err)
				break
			}

			err = dlm.ExpandAndResume(confMap)
			if nil != err {
				err = fmt.Errorf("dlm.ExpandAndResume(): %v", err)
				break
			}

			err = swiftclient.ExpandAndResume(confMap)
			if nil != err {
				err = fmt.Errorf("swiftclient.ExpandAndResume(): %v", err)
				break
			}

			err = statslogger.ExpandAndResume(confMap)
			if nil != err {
				err = fmt.Errorf("statslogger.ExpandAndResume(): %v", err)
				break
			}

			err = headhunter.ExpandAndResume(confMap)
			if nil != err {
				err = fmt.Errorf("headhunter.ExpandAndResume(): %v", err)
				break
			}

			err = inode.ExpandAndResume(confMap)
			if nil != err {
				err = fmt.Errorf("inode.ExpandAndResume(): %v", err)
				break
			}

			err = fs.ExpandAndResume(confMap)
			if nil != err {
				err = fmt.Errorf("fs.ExpandAndResume(): %v", err)
				break
			}

			err = fuse.ExpandAndResume(confMap)
			if nil != err {
				err = fmt.Errorf("fuse.ExpandAndResume(): %v", err)
				break
			}

			err = jrpcfs.ExpandAndResume(confMap)
			if nil != err {
				err = fmt.Errorf("jrpcfs.ExpandAndResume(): %v", err)
				break
			}

			err = httpserver.ExpandAndResume(confMap)
			if nil != err {
				err = fmt.Errorf("httpserver.ExpandAndResume(): %v", err)
				break
			}

			logger.Infof("Reconfig finished successfully")

			evtlog.Record(evtlog.FormatExpandAndResumeSequenceEnd)
>>>>>>> 914cf0a6

		err = confMap.UpdateFromStrings(confStrings)
		if nil != err {
			err = fmt.Errorf("failed to reapply config overrides: %v", err)
			errChan <- err
			return
		}

		err = transitions.Signaled(confMap)
		if nil != err {
			err = fmt.Errorf("transitions.Signaled() failed: %v", err)
			errChan <- err
			return
		}
	}
}<|MERGE_RESOLUTION|>--- conflicted
+++ resolved
@@ -139,183 +139,12 @@
 		}
 
 		// caught SIGHUP -- recompute confMap and re-apply
-
-<<<<<<< HEAD
 		confMap, err = conf.MakeConfMapFromFile(confFile)
 		if nil != err {
 			err = fmt.Errorf("failed to load updated config: %v", err)
 			errChan <- err
 			return
 		}
-=======
-			err = httpserver.PauseAndContract(confMap)
-			if nil != err {
-				err = fmt.Errorf("httpserver.PauseAndContract(): %v", err)
-				break
-			}
-
-			err = jrpcfs.PauseAndContract(confMap)
-			if nil != err {
-				err = fmt.Errorf("jrpcfs.PauseAndContract(): %v", err)
-				break
-			}
-
-			err = fuse.PauseAndContract(confMap)
-			if nil != err {
-				err = fmt.Errorf("fuse.PauseAndContract(): %v", err)
-				break
-			}
-
-			err = fs.PauseAndContract(confMap)
-			if nil != err {
-				err = fmt.Errorf("fs.PauseAndContract(): %v", err)
-				break
-			}
-
-			err = inode.PauseAndContract(confMap)
-			if nil != err {
-				err = fmt.Errorf("inode.PauseAndContract(): %v", err)
-				break
-			}
-
-			err = headhunter.PauseAndContract(confMap)
-			if nil != err {
-				err = fmt.Errorf("headhunter.PauseAndContract(): %v", err)
-				break
-			}
-
-			err = statslogger.PauseAndContract(confMap)
-			if nil != err {
-				err = fmt.Errorf("statslogger.PauseAndContract(): %v", err)
-				break
-			}
-
-			err = swiftclient.PauseAndContract(confMap)
-			if nil != err {
-				err = fmt.Errorf("swiftclient.PauseAndContract(): %v", err)
-				break
-			}
-
-			err = dlm.PauseAndContract(confMap)
-			if nil != err {
-				err = fmt.Errorf("dlm.PauseAndContract(): %v", err)
-				break
-			}
-
-			err = stats.PauseAndContract(confMap)
-			if nil != err {
-				err = fmt.Errorf("stats.PauseAndContract(): %v", err)
-				break
-			}
-
-			evtlog.Record(evtlog.FormatPauseAndContractSequenceEnd)
-
-			err = evtlog.PauseAndContract(confMap)
-			if nil != err {
-				err = fmt.Errorf("evtlog.PauseAndContract(): %v", err)
-				break
-			}
-
-			err = halter.PauseAndContract(confMap)
-			if nil != err {
-				err = fmt.Errorf("halter.PauseAndContract(): %v", err)
-				break
-			}
-
-			err = logger.PauseAndContract(confMap)
-			if nil != err {
-				err = fmt.Errorf("logger.PauseAndContract(): %v", err)
-				break
-			}
-
-			// tell each daemon to apply "expanding" confMap changes and result
-
-			logger.Infof("Reconfig continuing; resuming daemons")
-
-			err = logger.ExpandAndResume(confMap)
-			if nil != err {
-				err = fmt.Errorf("logger.ExpandAndResume(): %v", err)
-				break
-			}
-
-			err = halter.ExpandAndResume(confMap)
-			if nil != err {
-				err = fmt.Errorf("halter.ExpandAndResume(): %v", err)
-				break
-			}
-
-			err = evtlog.ExpandAndResume(confMap)
-			if nil != err {
-				err = fmt.Errorf("evtlog.ExpandAndResume(): %v", err)
-				break
-			}
-
-			evtlog.Record(evtlog.FormatExpandAndResumeSequenceStart)
-
-			err = stats.ExpandAndResume(confMap)
-			if nil != err {
-				err = fmt.Errorf("stats.ExpandAndResume(): %v", err)
-				break
-			}
-
-			err = dlm.ExpandAndResume(confMap)
-			if nil != err {
-				err = fmt.Errorf("dlm.ExpandAndResume(): %v", err)
-				break
-			}
-
-			err = swiftclient.ExpandAndResume(confMap)
-			if nil != err {
-				err = fmt.Errorf("swiftclient.ExpandAndResume(): %v", err)
-				break
-			}
-
-			err = statslogger.ExpandAndResume(confMap)
-			if nil != err {
-				err = fmt.Errorf("statslogger.ExpandAndResume(): %v", err)
-				break
-			}
-
-			err = headhunter.ExpandAndResume(confMap)
-			if nil != err {
-				err = fmt.Errorf("headhunter.ExpandAndResume(): %v", err)
-				break
-			}
-
-			err = inode.ExpandAndResume(confMap)
-			if nil != err {
-				err = fmt.Errorf("inode.ExpandAndResume(): %v", err)
-				break
-			}
-
-			err = fs.ExpandAndResume(confMap)
-			if nil != err {
-				err = fmt.Errorf("fs.ExpandAndResume(): %v", err)
-				break
-			}
-
-			err = fuse.ExpandAndResume(confMap)
-			if nil != err {
-				err = fmt.Errorf("fuse.ExpandAndResume(): %v", err)
-				break
-			}
-
-			err = jrpcfs.ExpandAndResume(confMap)
-			if nil != err {
-				err = fmt.Errorf("jrpcfs.ExpandAndResume(): %v", err)
-				break
-			}
-
-			err = httpserver.ExpandAndResume(confMap)
-			if nil != err {
-				err = fmt.Errorf("httpserver.ExpandAndResume(): %v", err)
-				break
-			}
-
-			logger.Infof("Reconfig finished successfully")
-
-			evtlog.Record(evtlog.FormatExpandAndResumeSequenceEnd)
->>>>>>> 914cf0a6
 
 		err = confMap.UpdateFromStrings(confStrings)
 		if nil != err {
