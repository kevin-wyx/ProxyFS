package mkproxyfs

import (
	"fmt"
	"net/http"
	"os"
	"strings"

	"github.com/swiftstack/ProxyFS/blunder"
	"github.com/swiftstack/ProxyFS/conf"
	"github.com/swiftstack/ProxyFS/headhunter"
	"github.com/swiftstack/ProxyFS/logger"
	"github.com/swiftstack/ProxyFS/swiftclient"
<<<<<<< HEAD
	"github.com/swiftstack/ProxyFS/transitions"
=======
	"github.com/swiftstack/ProxyFS/version"
>>>>>>> 613117c9
)

type Mode int

const (
	ModeNew Mode = iota
	ModeOnlyIfNeeded
	ModeReformat
)

func Format(mode Mode, volumeNameToFormat string, confFile string, confStrings []string, execArgs []string) (err error) {
	var (
		accountName       string
		confMap           conf.ConfMap
		containerList     []string
		containerName     string
		isEmpty           bool
		objectList        []string
		objectName        string
		replayLogFileName string
		whoAmI            string
	)

	// Valid mode?

	switch mode {
	case ModeNew:
	case ModeOnlyIfNeeded:
	case ModeReformat:
	default:
		err = fmt.Errorf("mode (%v) must be one of ModeNew (%v), ModeOnlyIfNeeded (%v), or ModeReformat (%v)", mode, ModeNew, ModeOnlyIfNeeded, ModeReformat)
		return
	}

	// Load confFile & confStrings (overrides)

	confMap, err = conf.MakeConfMapFromFile(confFile)
	if nil != err {
		err = fmt.Errorf("failed to load config: %v", err)
		return
	}

	err = confMap.UpdateFromStrings(confStrings)
	if nil != err {
		err = fmt.Errorf("failed to apply config overrides: %v", err)
		return
	}

	// Upgrade confMap if necessary
	// [should be removed once backwards compatibility is no longer required...]

	err = transitions.UpgradeConfMapIfNeeded(confMap)
	if nil != err {
		err = fmt.Errorf("failed to upgrade config: %v", err)
		return
	}

	// Update confMap to specify an empty FSGlobals.VolumeGroupList

	err = confMap.UpdateFromString("FSGlobals.VolumeGroupList=")
	if nil != err {
		err = fmt.Errorf("failed to empty config VolumeGroupList: %v", err)
		return
	}
<<<<<<< HEAD
=======
	defer func() {
		_ = logger.Down()
	}()
	logger.Infof("mkproxyfs is starting up (version %s) (PID %d); invoked as '%s'",
		version.ProxyFSVersion, os.Getpid(), strings.Join(execArgs, "' '"))
>>>>>>> 613117c9

	// Fetch confMap particulars needed below

	accountName, err = confMap.FetchOptionValueString("Volume:"+volumeNameToFormat, "AccountName")
	if nil != err {
		return
	}

	// Call transitions.Up() with empty FSGlobals.VolumeGroupList

	err = transitions.Up(confMap)
	if nil != err {
		return
	}

	logger.Infof("mkproxyfs is starting up (PID %d); invoked as '%s'",
		os.Getpid(), strings.Join(execArgs, "' '"))

	// Determine if underlying accountName is empty

	_, containerList, err = swiftclient.AccountGet(accountName)
	if nil == err {
		// accountName exists (possibly auto-created)... consider it empty only if no containers therein
		isEmpty = (0 == len(containerList))
	} else {
		if http.StatusNotFound == blunder.HTTPCode(err) {
			// accountName does not exist, so accountName is empty
			isEmpty = true
		} else {
			_ = transitions.Down(confMap)
			err = fmt.Errorf("failed to GET %v: %v", accountName, err)
			return
		}
	}

	if !isEmpty {
		switch mode {
		case ModeNew:
			// If Swift Account is not empty && ModeNew, exit with failure

			_ = transitions.Down(confMap)
			err = fmt.Errorf("%v found to be non-empty with mode == ModeNew (%v)", accountName, ModeNew)
			return
		case ModeOnlyIfNeeded:
			// If Swift Account is not empty && ModeOnlyIfNeeded, exit successfully

			_ = transitions.Down(confMap)
			err = nil
			return
		case ModeReformat:
			// If Swift Account is not empty && ModeReformat, clear out accountName

			for !isEmpty {
				for _, containerName = range containerList {
					_, objectList, err = swiftclient.ContainerGet(accountName, containerName)
					if nil != err {
						_ = transitions.Down(confMap)
						err = fmt.Errorf("failed to GET %v/%v: %v", accountName, containerName, err)
						return
					}

					isEmpty = (0 == len(objectList))

					for !isEmpty {
						for _, objectName = range objectList {
							err = swiftclient.ObjectDelete(accountName, containerName, objectName, 0)
							if nil != err {
								_ = transitions.Down(confMap)
								err = fmt.Errorf("failed to DELETE %v/%v/%v: %v", accountName, containerName, objectName, err)
								return
							}
						}

						_, objectList, err = swiftclient.ContainerGet(accountName, containerName)
						if nil != err {
							_ = transitions.Down(confMap)
							err = fmt.Errorf("failed to GET %v/%v: %v", accountName, containerName, err)
							return
						}

						isEmpty = (0 == len(objectList))
					}

					err = swiftclient.ContainerDelete(accountName, containerName)
					if nil != err {
						_ = transitions.Down(confMap)
						err = fmt.Errorf("failed to DELETE %v/%v: %v", accountName, containerName, err)
						return
					}
				}

				_, containerList, err = swiftclient.AccountGet(accountName)
				if nil != err {
					_ = transitions.Down(confMap)
					err = fmt.Errorf("failed to GET %v: %v", accountName, err)
					return
				}

				isEmpty = (0 == len(containerList))
			}

			replayLogFileName, err = confMap.FetchOptionValueString("Volume:"+volumeNameToFormat, "ReplayLogFileName")
			if nil == err {
				if "" != replayLogFileName {
					removeReplayLogFileErr := os.Remove(replayLogFileName)
					if nil != removeReplayLogFileErr {
						if !os.IsNotExist(removeReplayLogFileErr) {
							_ = transitions.Down(confMap)
							err = fmt.Errorf("os.Remove(replayLogFileName == \"%v\") returned unexpected error: %v", replayLogFileName, removeReplayLogFileErr)
							return
						}
					}
				}
			}
		}
	}

	// Call transitions.Down() before restarting to do format

	err = transitions.Down(confMap)
	if nil != err {
		return
	}

	// Update confMap to specify only volumeNameToFormat with AuthFormat set to true

	whoAmI, err = confMap.FetchOptionValueString("Cluster", "WhoAmI")
	if nil != err {
		return
	}

	err = confMap.UpdateFromStrings([]string{
		"FSGlobals.VolumeGroupList=MKPROXYFS",
		"VolumeGroup:MKPROXYFS.VolumeList=" + volumeNameToFormat,
		"VolumeGroup:MKPROXYFS.VirtualIPAddr=",
		"VolumeGroup:MKPROXYFS.PrimaryPeer=" + whoAmI,
		"Volume:" + volumeNameToFormat + ".AutoFormat=true"})
	if nil != err {
		err = fmt.Errorf("failed to retarget config at only %s: %v", volumeNameToFormat, err)
		return
	}

	// Restart... this time AutoFormat of volumeNameToFormat will be applied

	err = transitions.Up(confMap)
	if nil != err {
		return
	}

	// Make reference to package headhunter to ensure it gets registered with package transitions

	_, err = headhunter.FetchVolumeHandle(volumeNameToFormat)
	if nil != err {
		return
	}

	// With format complete, we can shutdown for good... return code set appropriately by Down()

	err = transitions.Down(confMap)

	return
}<|MERGE_RESOLUTION|>--- conflicted
+++ resolved
@@ -11,11 +11,8 @@
 	"github.com/swiftstack/ProxyFS/headhunter"
 	"github.com/swiftstack/ProxyFS/logger"
 	"github.com/swiftstack/ProxyFS/swiftclient"
-<<<<<<< HEAD
 	"github.com/swiftstack/ProxyFS/transitions"
-=======
 	"github.com/swiftstack/ProxyFS/version"
->>>>>>> 613117c9
 )
 
 type Mode int
@@ -80,31 +77,23 @@
 		err = fmt.Errorf("failed to empty config VolumeGroupList: %v", err)
 		return
 	}
-<<<<<<< HEAD
-=======
-	defer func() {
-		_ = logger.Down()
-	}()
+
+	// Fetch confMap particulars needed below
+
+	accountName, err = confMap.FetchOptionValueString("Volume:"+volumeNameToFormat, "AccountName")
+	if nil != err {
+		return
+	}
+
+	// Call transitions.Up() with empty FSGlobals.VolumeGroupList
+
+	err = transitions.Up(confMap)
+	if nil != err {
+		return
+	}
+
 	logger.Infof("mkproxyfs is starting up (version %s) (PID %d); invoked as '%s'",
 		version.ProxyFSVersion, os.Getpid(), strings.Join(execArgs, "' '"))
->>>>>>> 613117c9
-
-	// Fetch confMap particulars needed below
-
-	accountName, err = confMap.FetchOptionValueString("Volume:"+volumeNameToFormat, "AccountName")
-	if nil != err {
-		return
-	}
-
-	// Call transitions.Up() with empty FSGlobals.VolumeGroupList
-
-	err = transitions.Up(confMap)
-	if nil != err {
-		return
-	}
-
-	logger.Infof("mkproxyfs is starting up (PID %d); invoked as '%s'",
-		os.Getpid(), strings.Join(execArgs, "' '"))
 
 	// Determine if underlying accountName is empty
 
